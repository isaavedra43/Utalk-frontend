--- conflicted
+++ resolved
@@ -51,17 +51,12 @@
     setPrevUnreadCount(unreadCount);
   }, [unreadCount, prevUnreadCount]);
 
-<<<<<<< HEAD
   // FASE 3: Optimización - Memoizar funciones para evitar recreaciones
-  const formatLastMessageTime = useCallback((timestamp: string) => {
-=======
-  // Formatear tiempo del último mensaje
-  const formatLastMessageTime = (timestamp: string | undefined) => {
+  const formatLastMessageTime = useCallback((timestamp: string | undefined) => {
     if (!timestamp) {
       return 'Reciente';
     }
     
->>>>>>> efa69e70
     try {
       const date = new Date(timestamp);
       const now = new Date();
@@ -80,13 +75,8 @@
     }
   }, []);
 
-<<<<<<< HEAD
   // FASE 3: Optimización - Memoizar función de iniciales
   const getInitials = useCallback((name: string | undefined) => {
-=======
-  // Obtener iniciales del nombre del cliente
-  const getInitials = (name: string | undefined) => {
->>>>>>> efa69e70
     if (!name || typeof name !== 'string') {
       return '??';
     }
@@ -153,21 +143,13 @@
           <div className="flex items-center justify-between mb-1">
             <h3 className={`
               text-sm font-semibold truncate
-<<<<<<< HEAD
-              ${(conversation.unreadCount || 0) > 0 ? 'text-gray-900' : 'text-gray-700'}
-=======
               ${unreadCount > 0 ? 'text-gray-900' : 'text-gray-700'}
->>>>>>> efa69e70
             `}>
               {conversation.customerName || 'Cliente sin nombre'}
             </h3>
             <span className={`
               text-xs ml-2 flex-shrink-0
-<<<<<<< HEAD
-              ${(conversation.unreadCount || 0) > 0 ? 'text-blue-600 font-medium' : 'text-gray-500'}
-=======
               ${unreadCount > 0 ? 'text-blue-600 font-medium' : 'text-gray-500'}
->>>>>>> efa69e70
             `}>
               {formattedTime}
             </span>
@@ -199,11 +181,7 @@
             </p>
             
             {/* Badge de mensajes no leídos */}
-<<<<<<< HEAD
-            {(conversation.unreadCount || 0) > 0 && (
-=======
             {unreadCount > 0 && (
->>>>>>> efa69e70
               <div className="flex items-center space-x-2 ml-2">
                 <span className={`
                   inline-flex items-center px-2 py-1 rounded-full text-xs font-medium
@@ -218,11 +196,7 @@
       </div>
 
       {/* Indicador de actividad */}
-<<<<<<< HEAD
-      {(conversation.unreadCount || 0) > 0 && (
-=======
       {unreadCount > 0 && (
->>>>>>> efa69e70
         <div className="absolute bottom-2 right-2">
           <div className="w-2 h-2 bg-green-500 rounded-full animate-pulse" />
         </div>
