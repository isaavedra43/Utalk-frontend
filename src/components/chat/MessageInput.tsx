import React, { useState, useRef, useCallback, useEffect } from 'react';
import { Send, Mic, MapPin, Smile, Paperclip } from 'lucide-react';
import { AudioRecorder } from './AudioRecorder';
import { StickerPicker } from './StickerPicker';

interface MessageInputProps {
  onSendMessage: (content: string, type?: string, metadata?: Record<string, unknown>) => void;
  onTyping?: () => void;
  onStopTyping?: () => void;
  disabled?: boolean;
  placeholder?: string;
  value?: string;
  onChange?: (e: React.ChangeEvent<HTMLTextAreaElement>) => void;
  onBlur?: () => void;
  onKeyPress?: (e: React.KeyboardEvent<HTMLTextAreaElement>) => void;
  isSending?: boolean;
  conversationId?: string;
}

export const MessageInput: React.FC<MessageInputProps> = ({
  onSendMessage,
  onTyping,
  onStopTyping,
  disabled = false,
  placeholder = "Escribe un mensaje...",
  value: externalValue,
  onChange: externalOnChange,
  onBlur: externalOnBlur,
  onKeyPress: externalOnKeyPress,
  isSending = false,
  conversationId
}) => {
  const [message, setMessage] = useState('');
  const [showAudioRecorder, setShowAudioRecorder] = useState(false);
  const [showStickerPicker, setShowStickerPicker] = useState(false);
  const [isTyping, setIsTyping] = useState(false);
  
  const inputRef = useRef<HTMLTextAreaElement>(null);
  const typingTimeoutRef = useRef<NodeJS.Timeout | null>(null);

  // Usar valor externo si se proporciona, sino usar estado interno
  const currentValue = externalValue !== undefined ? externalValue : message;

  const handleSend = useCallback(() => {
    if (currentValue.trim() && !disabled) {
      onSendMessage(currentValue.trim());
      if (externalValue === undefined) {
        setMessage('');
      }
      setIsTyping(false);
      onStopTyping?.();
    }
  }, [currentValue, disabled, onSendMessage, onStopTyping, externalValue]);

  const handleKeyPress = useCallback((e: React.KeyboardEvent<HTMLTextAreaElement>) => {
    if (externalOnKeyPress) {
      externalOnKeyPress(e);
    }
    if (e.key === 'Enter' && !e.shiftKey) {
      e.preventDefault();
      handleSend();
    }
  }, [externalOnKeyPress, handleSend]);

  const handleInputChange = useCallback((e: React.ChangeEvent<HTMLTextAreaElement>) => {
    if (externalOnChange) {
      externalOnChange(e);
    } else {
      setMessage(e.target.value);
    }
    
    if (!isTyping) {
      setIsTyping(true);
      onTyping?.();
    }

    // Limpiar timeout anterior
    if (typingTimeoutRef.current) {
      clearTimeout(typingTimeoutRef.current);
    }

    // Auto-stop typing después de 3 segundos
    typingTimeoutRef.current = setTimeout(() => {
      setIsTyping(false);
      onStopTyping?.();
    }, 3000);
  }, [isTyping, onTyping, onStopTyping, externalOnChange]);

  const handleInputBlur = useCallback(() => {
    if (externalOnBlur) {
      externalOnBlur();
    }
    setIsTyping(false);
    onStopTyping?.();
  }, [externalOnBlur, onStopTyping]);

  const handleAudioComplete = useCallback((audioBlob: Blob) => {
    // Aquí podrías subir el audio y enviar el mensaje
    console.log('Audio grabado:', audioBlob);
    setShowAudioRecorder(false);
  }, []);

  const handleStickerSelect = useCallback((stickerUrl: string) => {
    onSendMessage(stickerUrl, 'sticker');
    setShowStickerPicker(false);
  }, [onSendMessage]);

  const handleLocationClick = useCallback(() => {
    if (navigator.geolocation) {
      navigator.geolocation.getCurrentPosition(
        (position) => {
          const { latitude, longitude } = position.coords;
          const locationUrl = `https://www.google.com/maps?q=${latitude},${longitude}`;
          onSendMessage(locationUrl, 'location', { latitude, longitude });
        },
        (error) => {
          console.error('Error obteniendo ubicación:', error);
          alert('No se pudo obtener tu ubicación');
        }
      );
    } else {
      alert('Geolocalización no soportada en este navegador');
    }
  }, [onSendMessage]);

  // Limpiar timeout al desmontar
  useEffect(() => {
    return () => {
      if (typingTimeoutRef.current) {
        clearTimeout(typingTimeoutRef.current);
      }
    };
  }, []);

  return (
    <div className="border-t border-gray-200 p-3 sm:p-4 bg-white">
      {/* Audio Recorder */}
      {showAudioRecorder && (
        <div className="mb-3 sm:mb-4">
          <AudioRecorder
            onRecordingComplete={handleAudioComplete}
            onCancel={() => setShowAudioRecorder(false)}
          />
        </div>
      )}

      {/* Sticker Picker */}
      {showStickerPicker && (
        <div className="mb-3 sm:mb-4">
          <StickerPicker
            onSelectSticker={handleStickerSelect}
            onClose={() => setShowStickerPicker(false)}
          />
        </div>
      )}

<<<<<<< HEAD
      <div className="flex items-end space-x-2 sm:space-x-3">
        {/* Botones de acción */}
        <div className="flex space-x-1 sm:space-x-2">
          <FileUploadManager onFileUpload={onSendMessage} conversationId={conversationId} />
          
          <button
            onClick={() => setShowAudioRecorder(!showAudioRecorder)}
            className="p-1.5 sm:p-2 text-gray-500 hover:text-gray-700 hover:bg-gray-100 rounded-lg transition-colors"
            disabled={disabled}
          >
            <Mic className="w-4 h-4 sm:w-5 sm:h-5" />
          </button>
          
          <button
            onClick={handleLocationClick}
            className="p-1.5 sm:p-2 text-gray-500 hover:text-gray-700 hover:bg-gray-100 rounded-lg transition-colors"
            disabled={disabled}
          >
            <MapPin className="w-4 h-4 sm:w-5 sm:h-5" />
          </button>
          
          <button
            onClick={() => setShowStickerPicker(!showStickerPicker)}
            className="p-1.5 sm:p-2 text-gray-500 hover:text-gray-700 hover:bg-gray-100 rounded-lg transition-colors"
            disabled={disabled}
          >
            <Smile className="w-4 h-4 sm:w-5 sm:h-5" />
          </button>
        </div>

=======
      {/* Contenedor principal del input con íconos integrados */}
      <div className="relative bg-white border border-gray-300 rounded-xl shadow-sm focus-within:ring-2 focus-within:ring-blue-500 focus-within:border-transparent">
>>>>>>> 8cc84d7f
        {/* Input de texto */}
        <div className="flex items-end">
          <textarea
            ref={inputRef}
            value={currentValue}
            onChange={handleInputChange}
            onBlur={handleInputBlur}
            onKeyPress={handleKeyPress}
            placeholder={placeholder}
            disabled={disabled || isSending}
            className="flex-1 px-4 py-3 pr-20 resize-none focus:outline-none disabled:bg-gray-50 disabled:cursor-not-allowed text-sm bg-transparent border-0"
            rows={1}
            style={{ minHeight: '48px', maxHeight: '120px' }}
          />
          
          {/* Íconos integrados en el lado derecho */}
          <div className="flex items-center space-x-1 pr-2 pb-2">
            {/* Ícono de micrófono */}
            <button
              onClick={() => setShowAudioRecorder(!showAudioRecorder)}
              className="p-1.5 text-gray-500 hover:text-blue-600 hover:bg-blue-50 rounded-full transition-all duration-200"
              disabled={disabled}
              title="Grabar audio"
            >
              <Mic className="w-4 h-4" />
            </button>
            
            {/* Ícono de archivo/imagen */}
            <button
              onClick={() => {
                const input = document.createElement('input');
                input.type = 'file';
                input.accept = 'image/*,audio/*,video/*,.pdf,.doc,.docx,.txt,.xls,.xlsx,.ppt,.pptx';
                input.multiple = true;
                input.onchange = (e) => {
                  const files = (e.target as HTMLInputElement)?.files;
                  if (files) {
                    Array.from(files).forEach(file => {
                      const fileUrl = URL.createObjectURL(file);
                      const fileType = file.type.startsWith('image/') ? 'image' : 
                                     file.type.startsWith('audio/') ? 'audio' : 
                                     file.type.startsWith('video/') ? 'video' : 'document';
                      onSendMessage(fileUrl, fileType, {
                        fileName: file.name,
                        fileSize: file.size,
                        fileType: file.type
                      });
                    });
                  }
                };
                input.click();
              }}
              className="p-1.5 text-gray-500 hover:text-blue-600 hover:bg-blue-50 rounded-full transition-all duration-200"
              disabled={disabled}
              title="Adjuntar archivo"
            >
              <Paperclip className="w-4 h-4" />
            </button>
            
            {/* Ícono de emoji */}
            <button
              onClick={() => setShowStickerPicker(!showStickerPicker)}
              className="p-1.5 text-gray-500 hover:text-blue-600 hover:bg-blue-50 rounded-full transition-all duration-200"
              disabled={disabled}
              title="Emojis y stickers"
            >
              <Smile className="w-4 h-4" />
            </button>
            
            {/* Ícono de enviar */}
            <button
              onClick={handleSend}
              disabled={!currentValue.trim() || disabled || isSending}
              className="p-1.5 text-gray-500 hover:text-blue-600 hover:bg-blue-50 rounded-full transition-all duration-200 disabled:opacity-50 disabled:cursor-not-allowed"
              title="Enviar mensaje"
            >
              <Send className="w-4 h-4" />
            </button>
            
            {/* Ícono de ubicación */}
            <button
              onClick={handleLocationClick}
              className="p-1.5 text-gray-500 hover:text-blue-600 hover:bg-blue-50 rounded-full transition-all duration-200"
              disabled={disabled}
              title="Compartir ubicación"
            >
              <MapPin className="w-4 h-4" />
            </button>
          </div>
        </div>
      </div>
    </div>
  );
}; <|MERGE_RESOLUTION|>--- conflicted
+++ resolved
@@ -154,41 +154,8 @@
         </div>
       )}
 
-<<<<<<< HEAD
-      <div className="flex items-end space-x-2 sm:space-x-3">
-        {/* Botones de acción */}
-        <div className="flex space-x-1 sm:space-x-2">
-          <FileUploadManager onFileUpload={onSendMessage} conversationId={conversationId} />
-          
-          <button
-            onClick={() => setShowAudioRecorder(!showAudioRecorder)}
-            className="p-1.5 sm:p-2 text-gray-500 hover:text-gray-700 hover:bg-gray-100 rounded-lg transition-colors"
-            disabled={disabled}
-          >
-            <Mic className="w-4 h-4 sm:w-5 sm:h-5" />
-          </button>
-          
-          <button
-            onClick={handleLocationClick}
-            className="p-1.5 sm:p-2 text-gray-500 hover:text-gray-700 hover:bg-gray-100 rounded-lg transition-colors"
-            disabled={disabled}
-          >
-            <MapPin className="w-4 h-4 sm:w-5 sm:h-5" />
-          </button>
-          
-          <button
-            onClick={() => setShowStickerPicker(!showStickerPicker)}
-            className="p-1.5 sm:p-2 text-gray-500 hover:text-gray-700 hover:bg-gray-100 rounded-lg transition-colors"
-            disabled={disabled}
-          >
-            <Smile className="w-4 h-4 sm:w-5 sm:h-5" />
-          </button>
-        </div>
-
-=======
       {/* Contenedor principal del input con íconos integrados */}
       <div className="relative bg-white border border-gray-300 rounded-xl shadow-sm focus-within:ring-2 focus-within:ring-blue-500 focus-within:border-transparent">
->>>>>>> 8cc84d7f
         {/* Input de texto */}
         <div className="flex items-end">
           <textarea
