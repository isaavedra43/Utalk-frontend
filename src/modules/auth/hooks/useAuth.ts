import { useState, useEffect, useCallback } from 'react';
import { 
  type User as FirebaseUser
} from 'firebase/auth';
// import { auth } from '../../../config/firebase';
import api from '../../../services/api';
import { logger } from '../../../utils/logger';

interface BackendUser {
  id: string;
  email: string;
  displayName?: string;
  photoURL?: string;
  role: string;
  createdAt: string;
  updatedAt: string;
}

export const useAuth = () => {
  const [user, setUser] = useState<FirebaseUser | null>(null);
  const [loading, setLoading] = useState(true);
  const [error, setError] = useState<string | null>(null);
  const [backendUser, setBackendUser] = useState<BackendUser | null>(null);
  const [isAuthenticating, setIsAuthenticating] = useState(false);
  const [hasCheckedAuth, setHasCheckedAuth] = useState(false);

  // Refresh token automático
  const refreshToken = useCallback(async () => {
    try {
      const storedRefreshToken = localStorage.getItem('refresh_token');
      if (!storedRefreshToken) {
        throw new Error('No hay refresh token disponible');
      }

      logger.authInfo('Refrescando token de acceso');
      const response = await api.post('/api/auth/refresh', {
        refreshToken: storedRefreshToken
      });

      const { accessToken, refreshToken: newRefreshToken } = response.data;
      
      // Actualizar tokens en localStorage
      localStorage.setItem('access_token', accessToken);
      localStorage.setItem('refresh_token', newRefreshToken);
      
      logger.authInfo('Token refrescado exitosamente');
      return accessToken;
    } catch (error) {
      logger.authError('Error refrescando token', error as Error);
      // Si falla el refresh, limpiar todo y redirigir al login
      localStorage.removeItem('access_token');
      localStorage.removeItem('refresh_token');
      localStorage.removeItem('user');
      setUser(null);
      setBackendUser(null);
      throw error;
    }
  }, []);

  // Función para limpiar autenticación
  const clearAuth = useCallback(() => {
    logger.authInfo('Limpiando estado de autenticación');
    localStorage.removeItem('access_token');
    localStorage.removeItem('refresh_token');
    localStorage.removeItem('user');
    setUser(null);
    setBackendUser(null);
    setError(null);
  }, []); // ← Sin dependencias para evitar re-renders

  // Verificar estado de autenticación desde localStorage con debounce
  useEffect(() => {
    if (hasCheckedAuth) {
      return; // Ya se verificó, no ejecutar de nuevo
    }
    
    // Agregar debounce para evitar verificaciones excesivas
    const checkAuthTimeoutRef = setTimeout(async () => {
      try {
        logger.authInfo('Verificando estado de autenticación desde localStorage (con debounce)');
        setIsAuthenticating(true);
        setHasCheckedAuth(true); // Marcar como verificado
        
        // Verificar si hay tokens válidos en localStorage
        const accessToken = localStorage.getItem('access_token');
        const refreshToken = localStorage.getItem('refresh_token');
        const userData = localStorage.getItem('user');
        
        if (accessToken && refreshToken && userData) {
          // HAY DATOS DE AUTENTICACIÓN - NO LIMPIAR
          logger.authInfo('Tokens encontrados en localStorage, verificando validez');
          
          try {
            // Verificar token con backend
            const response = await api.get('/api/auth/profile');
            const user = response.data;
            
            setBackendUser(user);
            setUser({ uid: user.id, email: user.email, displayName: user.displayName } as FirebaseUser);
            
            logger.authInfo('Autenticación automática exitosa desde localStorage');
          } catch (error) {
            logger.authError('Error verificando token, limpiando datos inválidos', error as Error);
            // Solo limpiar si el token es realmente inválido (401)
            if (error && typeof error === 'object' && 'response' in error) {
              const apiError = error as { response?: { status?: number } };
              if (apiError.response?.status === 401) {
                clearAuth();
              }
            }
          }
        } else {
          // NO HAY DATOS - Estado inicial
          logger.authInfo('No hay datos de autenticación en localStorage');
          setUser(null);
          setBackendUser(null);
        }
        
      } catch (error) {
        logger.authError('Error verificando estado de autenticación', error as Error);
        setUser(null);
        setBackendUser(null);
      } finally {
        setLoading(false);
        setIsAuthenticating(false);
      }
    }, 1000); // Debounce de 1 segundo

<<<<<<< HEAD
    checkAuthState();
  }, [hasCheckedAuth, clearAuth]); // Depende de hasCheckedAuth y clearAuth
=======
    // Cleanup del timeout
    return () => {
      clearTimeout(checkAuthTimeoutRef);
    };
  }, [hasCheckedAuth, clearAuth]); // Incluir clearAuth en dependencias
>>>>>>> aee69766

  // Escuchar eventos de autenticación fallida
  useEffect(() => {
    const handleAuthFailed = () => {
      logger.authInfo('Evento de autenticación fallida recibido');
      clearAuth();
    };

    window.addEventListener('auth:authentication-failed', handleAuthFailed);
    
    return () => {
      window.removeEventListener('auth:authentication-failed', handleAuthFailed);
    };
  }, [clearAuth]);

  // Manejar bypass de desarrollo
  useEffect(() => {
    const handleDevBypass = async (event: CustomEvent) => {
      try {
        logger.authInfo('Ejecutando bypass de desarrollo');
        const mockFirebaseUser = event.detail.user;
        
        // Simular backend user desde localStorage
        const storedUser = localStorage.getItem('user');
        if (storedUser) {
          const backendUser = JSON.parse(storedUser);
          setUser(mockFirebaseUser as FirebaseUser);
          setBackendUser(backendUser);
          setLoading(false);
          
          logger.authInfo('Bypass de desarrollo completado exitosamente', {
            mockUser: mockFirebaseUser,
            backendUser
          });
        }
      } catch (error) {
        logger.authError('Error en bypass de desarrollo', error as Error);
        setError('Error en bypass de desarrollo');
      }
    };

    // Escuchar evento de bypass de desarrollo
    window.addEventListener('firebase-auth-state-changed', handleDevBypass as unknown as EventListener);

    return () => {
      window.removeEventListener('firebase-auth-state-changed', handleDevBypass as unknown as EventListener);
    };
  }, [setUser, setBackendUser, setLoading, setError]);

  // Login con email y password - Solo backend
  const login = useCallback(async (email: string, password: string) => {
    try {
      setError(null);
      setLoading(true);
      setIsAuthenticating(true);
      
      // Log del intento de login
      logger.logLoginAttempt(email, {
        timestamp: new Date().toISOString(),
        userAgent: navigator.userAgent,
        url: window.location.href
      });
      
      logger.authInfo('Iniciando login con backend', { email });
      
      // Login directo con backend
      const response = await api.post('/api/auth/login', {
        email,
        password
      });
      
      logger.backendInfo('Login exitoso con backend', {
        status: response.status,
        hasAccessToken: !!response.data.accessToken,
        hasRefreshToken: !!response.data.refreshToken,
        hasUser: !!response.data.user
      });
      
      // Guardar tokens y datos del usuario
      const { accessToken, refreshToken, user } = response.data;
      
      localStorage.setItem('access_token', accessToken);
      localStorage.setItem('refresh_token', refreshToken);
      localStorage.setItem('user', JSON.stringify(user));
      
      // Actualizar estado
      setBackendUser(user);
      setUser({ uid: user.id, email: user.email, displayName: user.displayName } as FirebaseUser);
      
      // Log del estado actualizado
      logger.authInfo('Estado de autenticación actualizado después del login', {
        hasUser: !!user,
        hasBackendUser: !!user,
        userEmail: user.email,
        userId: user.id
      });
      
      // Log de éxito completo
      logger.logLoginSuccess(
        user.email || 'unknown',
        { uid: user.id, email: user.email } as unknown as Record<string, unknown>,
        user as unknown as Record<string, unknown>,
        { 
          timestamp: new Date().toISOString(),
          sessionId: Date.now().toString()
        }
      );
      
      // Disparar evento de login exitoso para sincronizar WebSocket
      setTimeout(() => {
        window.dispatchEvent(new CustomEvent('auth:login-success', {
          detail: { user, accessToken }
        }));
      }, 100);
      
      return user;
    } catch (error: unknown) {
      const apiError = error as { response?: { status?: number; data?: { message?: string } } };
      let errorMessage = 'Error en el login';
      
      logger.backendError('Error en login con backend', error as Error, {
        email,
        status: apiError.response?.status,
        errorData: apiError.response?.data
      });
      
      // Manejar errores específicos del backend
      if (apiError.response?.status === 401) {
        errorMessage = 'Credenciales inválidas';
      } else if (apiError.response?.status === 404) {
        errorMessage = 'Usuario no encontrado';
      } else if (apiError.response?.status === 403) {
        errorMessage = 'Acceso denegado';
      } else if (apiError.response?.status && apiError.response.status >= 500) {
        errorMessage = 'Error del servidor. Intenta más tarde';
      } else {
        errorMessage = apiError.response?.data?.message || 'Error de conexión';
      }
      
      // Log del fallo de login
      logger.logLoginFailure(email, error as Error, {
        status: apiError.response?.status,
        finalErrorMessage: errorMessage
      });
      
      setError(errorMessage);
      throw new Error(errorMessage);
    } finally {
      setLoading(false);
      setIsAuthenticating(false);
    }
  }, []);

  // Logout - Solo backend
  const logout = useCallback(async () => {
    try {
      setLoading(true);
      
      logger.authInfo('Iniciando proceso de logout', {
        hasUser: !!user,
        hasBackendUser: !!backendUser
      });
      
      // Logout del backend
      try {
        logger.backendInfo('Ejecutando logout en backend');
        await api.post('/api/auth/logout');
        logger.backendInfo('Logout del backend exitoso');
      } catch (error) {
        logger.backendError('Error en logout del backend', error as Error, {
          operation: 'logout'
        });
      }
      
      // Limpiar estado local
      clearAuth();
      
      logger.authInfo('Logout completado, localStorage limpiado');
      
    } catch (error) {
      logger.authError('Error en proceso de logout', error as Error);
      setError(error instanceof Error ? error.message : 'Error desconocido');
    } finally {
      setLoading(false);
    }
  }, [user, backendUser, clearAuth]);

  // Cambiar contraseña - Solo backend
  const changePassword = useCallback(async (newPassword: string) => {
    try {
      if (!backendUser) throw new Error('Usuario no autenticado');
      
      logger.authInfo('Iniciando cambio de contraseña', {
        userEmail: backendUser.email,
        hasNewPassword: !!newPassword
      });
      
      // Cambiar contraseña en backend
      logger.backendInfo('Actualizando contraseña en backend');
      await api.post('/api/auth/change-password', { newPassword });
      
      logger.authInfo('Contraseña cambiada exitosamente');
      
    } catch (error) {
      logger.authError('Error cambiando contraseña', error as Error);
      setError(error instanceof Error ? error.message : 'Error desconocido');
      throw error;
    }
  }, [backendUser]);

  // Resetear contraseña - Solo backend
  const resetPassword = useCallback(async (email: string) => {
    try {
      logger.authInfo('Enviando email de reset de contraseña', { email });
      await api.post('/api/auth/reset-password', { email });
      logger.authInfo('Email de reset enviado exitosamente');
    } catch (error) {
      logger.backendError('Error enviando email de reset', error as Error, {
        email,
        operation: 'resetPassword'
      });
      setError(error instanceof Error ? error.message : 'Error desconocido');
      throw error;
    }
  }, []);

  // Obtener perfil del usuario
  const getProfile = useCallback(async () => {
    try {
      logger.backendInfo('Obteniendo perfil de usuario');
      const response = await api.get('/api/auth/profile');
      setBackendUser(response.data);
      localStorage.setItem('user', JSON.stringify(response.data));
      logger.backendInfo('Perfil obtenido exitosamente', {
        userId: response.data.id,
        role: response.data.role
      });
      return response.data;
    } catch (error) {
      logger.backendError('Error obteniendo perfil', error as Error, {
        operation: 'getProfile'
      });
      setError(error instanceof Error ? error.message : 'Error desconocido');
      throw error;
    }
  }, []);

  // Actualizar perfil
  const updateProfile = useCallback(async (profileData: Partial<BackendUser>) => {
    try {
      logger.backendInfo('Actualizando perfil de usuario', { profileData });
      const response = await api.put('/api/auth/profile', profileData);
      setBackendUser(response.data);
      localStorage.setItem('user', JSON.stringify(response.data));
      logger.backendInfo('Perfil actualizado exitosamente', {
        userId: response.data.id,
        updatedFields: Object.keys(profileData)
      });
      return response.data;
    } catch (error) {
      logger.backendError('Error actualizando perfil', error as Error, {
        operation: 'updateProfile',
        profileData
      });
      setError(error instanceof Error ? error.message : 'Error desconocido');
      throw error;
    }
  }, []);

  // Calcular estado de autenticación
  const isAuthenticated = !!user && !!backendUser && !isAuthenticating;
  
  // Log del estado de autenticación
  useEffect(() => {
    logger.authInfo('Estado de autenticación calculado', {
      hasUser: !!user,
      hasBackendUser: !!backendUser,
      isAuthenticating,
      isAuthenticated,
      userEmail: user?.email || backendUser?.email
    });
  }, [user, backendUser, isAuthenticating, isAuthenticated]);

  return {
    user,
    backendUser,
    loading: loading || isAuthenticating,
    error,
    login,
    logout,
    changePassword,
    resetPassword,
    refreshToken,
    getProfile,
    updateProfile,
    clearAuth,
    isAuthenticated
  };
}; <|MERGE_RESOLUTION|>--- conflicted
+++ resolved
@@ -126,16 +126,11 @@
       }
     }, 1000); // Debounce de 1 segundo
 
-<<<<<<< HEAD
-    checkAuthState();
-  }, [hasCheckedAuth, clearAuth]); // Depende de hasCheckedAuth y clearAuth
-=======
     // Cleanup del timeout
     return () => {
       clearTimeout(checkAuthTimeoutRef);
     };
   }, [hasCheckedAuth, clearAuth]); // Incluir clearAuth en dependencias
->>>>>>> aee69766
 
   // Escuchar eventos de autenticación fallida
   useEffect(() => {
